--- conflicted
+++ resolved
@@ -1,6 +1,10 @@
 {
   "compilerOptions": {
-    "lib": ["dom", "dom.iterable", "esnext"],
+    "lib": [
+      "dom",
+      "dom.iterable",
+      "esnext"
+    ],
     "allowJs": true,
     "skipLibCheck": true,
     "strict": true,
@@ -14,7 +18,9 @@
     "jsx": "preserve",
     "incremental": true,
     "paths": {
-      "@/*": ["./src/*"]
+      "@/*": [
+        "./src/*"
+      ]
     },
     "plugins": [
       {
@@ -22,10 +28,11 @@
       }
     ]
   },
-<<<<<<< HEAD
-  "include": ["**/*.ts", "**/*.tsx"],
-=======
-  "include": ["next-env.d.ts", "**/*.ts", "**/*.tsx", ".next/types/**/*.ts"],
->>>>>>> 8a11319e
-  "exclude": ["node_modules"]
+  "include": [
+    "**/*.ts",
+    "**/*.tsx"
+  ],
+  "exclude": [
+    "node_modules"
+  ]
 }