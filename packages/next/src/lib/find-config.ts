--- conflicted
+++ resolved
@@ -1,11 +1,7 @@
 import findUp from 'find-up'
 import { readFile } from 'fs/promises'
-<<<<<<< HEAD
 import JSON5 from 'json5'
-=======
-import JSON5 from 'next/dist/compiled/json5'
 import { pathToFileURL } from 'url'
->>>>>>> d1e7847a
 
 type RecursivePartial<T> = {
   [P in keyof T]?: RecursivePartial<T[P]>
