--- conflicted
+++ resolved
@@ -1,14 +1,9 @@
-<<<<<<< HEAD
 import { parse } from '@next/vendored/stacktrace-parser'
 import type { StackFrame } from '@next/vendored/stacktrace-parser'
-=======
-import { parse } from 'next/dist/compiled/stacktrace-parser'
-import type { StackFrame } from 'next/dist/compiled/stacktrace-parser'
 import {
   getHydrationErrorStackInfo,
   isReactHydrationErrorStack,
 } from '../../../is-hydration-error'
->>>>>>> 168d1257
 
 const regexNextStatic = /\/_next(\/static\/.+)/
 
