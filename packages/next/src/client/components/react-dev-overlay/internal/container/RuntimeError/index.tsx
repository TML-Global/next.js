--- conflicted
+++ resolved
@@ -69,20 +69,8 @@
             stackFrame={firstFrame.originalStackFrame!}
             codeFrame={firstFrame.originalCodeFrame!}
           />
-<<<<<<< HEAD
         </>
       ) : null}
-
-      {error.componentStackFrames?.map((componentStackFrame, index) => (
-        <ComponentStackFrameRow
-          key={index}
-          componentStackFrame={componentStackFrame}
-        />
-      ))}
-=======
-        </React.Fragment>
-      ) : undefined}
->>>>>>> c353b5f0
 
       {stackFramesGroupedByFramework.length ? (
         <GroupedStackFrames
